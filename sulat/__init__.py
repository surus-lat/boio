#!/usr/bin/env python

__author__ = "neosanma"
__copyright__ = "SURUS AI"
__credits__ = ["SURUS AI"]
__license__ = "MIT"
__version__ = "0.1.0"
__maintainer__ = "neosanma"
__email__ = "contacto@neosanma.ai"
__status__ = "Development"

from .config import ensure_cache_dir, get_cache_dir  # Ensure SURUS_CACHE is set on import
ensure_cache_dir()

from .transcribe import transcribe
from .extract import extract

<<<<<<< HEAD
__all__ = ["transcribe", "get_cache_dir", "ensure_cache_dir"]
=======
__all__ = ["extract", "transcribe"]
>>>>>>> b140b900
<|MERGE_RESOLUTION|>--- conflicted
+++ resolved
@@ -15,8 +15,4 @@
 from .transcribe import transcribe
 from .extract import extract
 
-<<<<<<< HEAD
-__all__ = ["transcribe", "get_cache_dir", "ensure_cache_dir"]
-=======
-__all__ = ["extract", "transcribe"]
->>>>>>> b140b900
+__all__ = ["ensure_cache_dir", "extract", "get_cache_dir", "transcribe"]